# Teleport Application Access Preview

Teleport is currently beta testing an application access proxy. Teleport Application Access has been designed to secure internal web applications, letting you provide secure access while improving both visibility and control for access.

Here are a few things you might want to secure with Teleport Application Access:

- Internal Control Panels.
- Wikis / Tooling that's only available on the VPN.
- Access to the Kubernetes Dashboard.
- Developer tools. Such as Jenkins, or the Atlassian stack.

**Example Teleport Application Usage**

This diagram shows Teleport deployed into an AWS VPC. Teleport Application Access is now providing access to Jenkins and an internal dashboard. Another Teleport Application Service is running in another datacenter and dials back to the Teleport cluster. This enables users to access that other dashboard.
![Example App Access Usage](/img/aap.svg)

_Want to see a demo of AAP in action? [Click here](#view-applications-in-teleport)_
## Teleport Setup

Teleport Application Access requires two processes to be run. One is the dedicated Teleport bastion host (auth/proxy service) and the other App service will proxy the applications. The App service can be run on the host of the app, or it can be put in front of it.

### Install Teleport

!!! danger

    This is currently a very early alpha build of Teleport 5.0. **DO NOT USE FOR PRODUCTION**

Download Teleport Community Version

=== "Teleport Community Edition"

    | OPERATING SYSTEM | CHECKSUM | DOWNLOAD LINK |
    |-|-|-|
    | Linux 32-bit | [SHA256](https://get.gravitational.com/teleport-v5.0.0-beta.10-linux-386-bin.tar.gz.sha265) | [teleport-v5.0.0-beta.10-linux-386-bin.tar.gz](https://get.gravitational.com/teleport-v5.0.0-beta.10-linux-386-bin.tar.gz) |
    | Linux 64-bit | [SHA256](https://get.gravitational.com/teleport-v5.0.0-beta.10-linux-amd64-bin.tar.gz.sha256) | [teleport-v5.0.0-beta.10-linux-amd64-bin.tar.gz](https://get.gravitational.com/teleport-v5.0.0-beta.10-linux-amd64-bin.tar.gz) |
    | Linux 64-bit (RHEL/CentOS 6.x compatible) | [SHA256](https://get.gravitational.com/teleport-v5.0.0-beta.10-linux-amd64-bin.tar.gz.sha256) | [teleport-v5.0.0-beta.10-linux-amd64-bin.tar.gz](https://get.gravitational.com/teleport-v5.0.0-beta.10-linux-amd64-bin.tar.gz) |
    | Linux ARMv7 | [SHA256](https://get.gravitational.com/teleport-v5.0.0-beta.10-linux-arm-bin.tar.gz.sha256) | [teleport-v5.0.0-beta.10-linux-arm-bin.tar.gz](https://get.gravitational.com/teleport-v5.0.0-beta.10-linux-arm-bin.tar.gz) |
    | Linux 64-bit DEB | [SHA256](https://get.gravitational.com/teleport_5.0.0-beta.10_amd64.deb.sha256) | [teleport_v5.0.0-beta.10_amd64.deb](https://get.gravitational.com/teleport_5.0.0-beta.10_amd64.deb) |
    | Linux 32-bit DEB | [SHA256](https://get.gravitational.com/teleport_5.0.0-beta.10_i386.deb.sha256) | [teleport_v5.0.0-beta.10_i386.deb](https://get.gravitational.com/teleport_5.0.0-beta.10_amd64.deb) |
    | Linux 64-bit RPM | [SHA256](https://get.gravitational.com/teleport-5.0.0-beta.10-1.x86_64.rpm.sha256) | [teleport-5.0.0-beta.10-1.x86_64.rpm](https://get.gravitational.com/teleport-5.0.0-beta.10-1.x86_64.rpm)
    | Docker Image | [SHA256](https://quay.io/repository/gravitational/teleport?tab=tags) | `docker pull quay.io/gravitational/teleport:5.0.0-beta.10` |

=== "Teleport Enterprise Edition"

    | OPERATING SYSTEM | CHECKSUM | DOWNLOAD LINK |
    |-|-|-|
    | Linux 32-bit | [SHA256](https://get.gravitational.com/teleport-ent-v5.0.0-beta.10-linux-386-bin.tar.gz.sha265) | [teleport-ent-v5.0.0-beta.10-linux-386-bin.tar.gz](https://get.gravitational.com/teleport-ent-v5.0.0-beta.10-linux-386-bin.tar.gz) |
    | Linux 64-bit | [SHA256](https://get.gravitational.com/teleport-ent-v5.0.0-beta.10-linux-amd64-bin.tar.gz.sha256) | [teleport-ent-v5.0.0-beta.10-linux-amd64-bin.tar.gz](https://get.gravitational.com/teleport-ent-v5.0.0-beta.10-linux-amd64-bin.tar.gz) |
    | Linux 64-bit (RHEL/CentOS 6.x compatible) | [SHA256](https://get.gravitational.com/teleport-ent-v5.0.0-beta.10-linux-amd64-bin.tar.gz.sha256) | [teleport-ent-v5.0.0-beta.10-linux-amd64-bin.tar.gz](https://get.gravitational.com/teleport-ent-v5.0.0-beta.10-linux-amd64-bin.tar.gz) |
    | Linux ARMv7 | [SHA256](https://get.gravitational.com/teleport-ent-v5.0.0-beta.10-linux-arm-bin.tar.gz.sha256) | [teleport-ent-v5.0.0-beta.10-linux-arm-bin.tar.gz](https://get.gravitational.com/teleport-ent-v5.0.0-beta.10-linux-arm-bin.tar.gz) |
    | Linux 64-bit DEB | [SHA256](https://get.gravitational.com/teleport-ent_5.0.0-beta.10_amd64.deb.sha256) | [teleport-ent_v5.0.0-beta.10_amd64.deb](https://get.gravitational.com/teleport-ent_5.0.0-beta.10_amd64.deb) |
    | Linux 32-bit DEB | [SHA256](https://get.gravitational.com/teleport-ent_5.0.0-beta.10_i386.deb.sha256) | [teleport-ent_v5.0.0-beta.10_i386.deb](https://get.gravitational.com/teleport-ent_5.0.0-beta.10_i386.deb) |
    | Linux 64-bit RPM | | [teleport-ent-5.0.0-beta.10-1.x86_64.rpm](https://get.gravitational.com/teleport-ent-5.0.0-beta.10-1.x86_64.rpm)
    | Docker Image | [SHA256](https://quay.io/repository/gravitational/teleport-ent?tab=tags) | `docker pull quay.io/gravitational/teleport-ent:5.0.0-beta.10` |


Follow our standard [installation procedure](https://gravitational.com/teleport/docs/installation/).


**Define `/etc/teleport.yaml`**

| Variable to replace | Description  |
|-|-|
| `nodename` | Name of node Teleport is running on |
| `auth_token` | Static Join Token |
| `public_addr` | Public URL and Port for Teleport |
| `https_key_file` | LetsEncrypt Key File ( Wildcard Cert )  |
| `https_cert_file` | LetsEncrypt Cert File ( Wildcard Cert ) |

`teleport.yaml` is a configuration file used by Teleport. For this first example, Teleport has been set up using local storage. After this service is running, we'll connect back the Teleport Application Access service.

```yaml
teleport:
  nodename: i-083e63d0daecd1315
  data_dir: /var/lib/teleport
  auth_token: 4c7e15
  auth_servers:
  - 127.0.0.1:3025
auth_service:
  enabled: "yes"
  listen_addr: 0.0.0.0:3025
  tokens:
  - proxy,node,app:4c7e15
ssh_service:
  enabled: "false"
proxy_service:
  enabled: "yes"
  listen_addr: 0.0.0.0:3023
  web_listen_addr: 0.0.0.0:3080
  tunnel_listen_addr: 0.0.0.0:3024
  public_addr: teleport.example.com:3080
  ## Example using a wildcard cert.
  https_keypairs:
  - key_file: /etc/letsencrypt/live/example.com/privkey.pem
  - cert_file: /etc/letsencrypt/live/example.com/fullchain.pem
```

#### Start Teleport

```
$ teleport start -d --config=/etc/teleport.yaml
```

#### [ Optional ] Obtain a new App Token

In the above example we've hard coded a join token `4c7e15`. You can use this to join apps or create a dynamic token using the tctl command below.

```
$ tctl tokens add --type=app
```

## Teleport Application Service Setup

Teleport


| Variable to replace | Description  |
|-|-|
| `auth_servers` | Address of Auth or Proxy Service setup above |
| `auth_token` | Token used to connect to other Teleport processes  |

```yaml
teleport:
  # nodename of machine running process.
  nodename: wellington
  # The Auth token `tctl tokens add --type=app` or the static token. 4c7e15
  auth_token: "4c7e15"
  # This is the location of the Teleport Auth Server or Public Proxy
  auth_servers:
    - teleport.example.com:3080
auth_service:
  enabled: no
proxy_service:
  enabled: no
ssh_service:
   enabled: no
# The app_service is new service. Used to access web applications.
app_service:
   enabled: yes
   apps:
   - name: "internal-dashboard"
     # URI and Port of Application. If Teleport is installed on the host
     # this could be a loopback address
     uri: "http://10.0.1.27:8000"
     # This version requires a public_addr for all Apps, these
     #  applications should have a certificate and DNS setup
     public_addr: "internal-dashboard.acme.com"
     # Optional Labels
     labels:
        name: "acme-dashboard"
     # Optional Dynamic Labels
     commands:
     - name: "os"
       command: ["/usr/bin/uname"]
       period: "5s"
   - name: "arris"
     uri: "http://localhost:3001"
     public_addr: "arris.example.com"
   # Teleport Application Access can be used to proxy any HTTP endpoint
   # Note: Name can't include any spaces
   - name: "hackernews"
     uri: "https://news.ycombinator.com"
<<<<<<< HEAD
     public_addr: "hn.example.com
=======
     public_addr: "hn.asteroid.earth"
>>>>>>> 9e231aca
```

#### Start Teleport

```
$ teleport start -d --config=/etc/teleport.yaml
```

#### Update DNS

In the above config example, I've configured a range of applications with `public_addr`. Each of these needs
to be set up in DNS using an `A`, `CNAME` or `AAAA` record pointing to the IP of the Teleport Proxy server.

For the beta, we would recommend using a wildcard cert for TLS. You can also use an individual certificate on the Teleport Main process using the new `https_keypairs` option.

```yaml
proxy_service:
  #... Example Snippet for new https_keypairs.
  https_keypairs:
  - key_file: /etc/letsencrypt/live/jwt.example.com/privkey.pem
  - cert_file: /etc/letsencrypt/live/jwt.example.com/fullchain.pem
  - key_file: /etc/letsencrypt/live/hn.example.com/privkey.pem
  - cert_file: /etc/letsencrypt/live/hn.example.com/fullchain.pem
  - key_file: /etc/certs/privkey.pem
  - cert_file: /etc/certs/fullchain.pem
```

## View Applications in Teleport

`https://[cluster-url]:3080/web/cluster/[cluster-name]/apps`

<!--<video autoplay loop muted playsinline style="width:100%">
  <source src="/video/app.mp4" type="video/mp4">
  <source src="/video/app.webm" type="video/webm">
Your browser does not support the video tag.
</video>-->

## Product Feedback

We really value early feedback for our products. [You can easily pick a time here to have a chat on your feedback.](https://calendly.com/c/AEBVTDEDCQ2Z2YSB?month=2020-10)

### Found a bug?

Please create a [Github Issue](https://github.com/gravitational/teleport/issues/new/choose).<|MERGE_RESOLUTION|>--- conflicted
+++ resolved
@@ -160,11 +160,7 @@
    # Note: Name can't include any spaces
    - name: "hackernews"
      uri: "https://news.ycombinator.com"
-<<<<<<< HEAD
      public_addr: "hn.example.com
-=======
-     public_addr: "hn.asteroid.earth"
->>>>>>> 9e231aca
 ```
 
 #### Start Teleport
